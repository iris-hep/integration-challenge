"""High-level orchestration for processor-based workflow.

This module provides a clean entry point for running the UnifiedProcessor
workflow, handling both the full processor execution and the histogram loading
path (for iterating on statistical models without re-processing).
"""

import logging
from pathlib import Path
from typing import Any, Dict, List, Optional
from lzma import LZMAError

from coffea.nanoevents import NanoAODSchema
from coffea.processor import Runner
from coffea.processor.executor import WorkItem
from coffea.processor.executor import UprootMissTreeError

from intccms.analysis.processor import UnifiedProcessor
from intccms.skimming import FilesetManager
from intccms.utils.filters import filter_by_process
from intccms.utils.output import (
    OutputDirectoryManager,
    load_histograms_from_pickle,
)
from intccms.utils.schema import Config

logger = logging.getLogger(__name__)


def run_processor_workflow(
    config: Config,
    output_manager: OutputDirectoryManager,
    metadata_lookup: Dict[str, Dict[str, Any]],
    workitems: Optional[List[WorkItem]] = None,
    executor: Any = None,
    schema: Any = NanoAODSchema,
    chunksize: Optional[int] = None,
) -> Dict[str, Any]:
    """Execute processor workflow or load saved histograms.

    This function provides a unified entry point for the processor-based workflow.
    When run_processor=True, it runs the UnifiedProcessor over data and saves
    histograms. When run_processor=False, it loads previously saved histograms,
    enabling fast iteration on statistical models without re-processing events.

    Parameters
    ----------
    config : Config
        Full analysis configuration with general.run_processor flag
    output_manager : OutputDirectoryManager
        Manager for output directory paths
    metadata_lookup : Dict[str, Dict[str, Any]]
        Pre-built metadata lookup from DatasetMetadataManager.build_metadata_lookup()
        Maps dataset_key -> {process, variation, xsec, nevts, is_data, dataset}
    workitems : List[WorkItem]
        Pre-generated work items from DatasetMetadataManager.workitems
    executor : Any
        Coffea executor (DaskExecutor, FuturesExecutor, etc.)
        User controls which executor to use
    schema : Any, optional
        NanoAOD schema for coffea, by default NanoAODSchema
    chunksize : int, optional
        Number of events per chunk, by default None (uses config value or 100k)

    Returns
    -------
    Dict[str, Any]
        Output dictionary containing:
        - "histograms": Filled histograms (if run_histogramming=True)
        - "processed_events": Number of input events (if run_processor=True)
        - "skimmed_events": Number of events after filtering (if run_processor=True)

    Raises
    ------
    FileNotFoundError
        If run_processor=False but no saved histograms exist

    Examples
    --------
    >>> # Full processor run
    >>> config.general.run_processor = True
    >>> output = run_processor_workflow(
    ...     config=config,
    ...     output_manager=output_manager,
    ...     metadata_lookup=metadata_lookup,
    ...     workitems=workitems,
    ...     executor=DaskExecutor(client=client),
    ... )
    >>> # Histograms saved automatically, ready for statistics

    >>> # Load saved histograms (iterate on statistics)
    >>> config.general.run_processor = False
    >>> output = run_processor_workflow(
    ...     config=config,
    ...     output_manager=output_manager,
    ...     metadata_lookup=metadata_lookup,
    ...     workitems=workitems,  # Not used when loading
    ...     executor=DaskExecutor(client=client),  # Not used when loading
    ... )
    >>> # Fast! No event processing, just loads histograms
    """
    if config.general.run_processor:
        logger.info("Running processor over data...")

        # Auto-build fileset from skimmed files if use_skimmed_input=True
        if config.general.use_skimmed_input:
            logger.info("Auto-detecting skimmed files (use_skimmed_input=True)...")

            skimmed_dir = Path(output_manager.skimmed_dir)
            if not skimmed_dir.exists():
                raise FileNotFoundError(
                    f"Skimmed directory does not exist: {skimmed_dir}\n"
                    "Run with use_skimmed_input=False and save_skimmed_output=True first "
                    "to create skimmed files."
                )

            # Build fileset from skimmed files
            fileset_manager = FilesetManager(
                skimmed_dir=skimmed_dir,
                format=config.preprocess.skimming.output.format
            )

            # Get datasets from metadata_lookup
            datasets = list(set(md['dataset'] for md in metadata_lookup.values()))
            fileset = fileset_manager.build_fileset(datasets)

            logger.info(f"Built fileset from {len(fileset)} skimmed datasets")

            # Convert fileset to coffea format and let coffea preprocess it
            # We'll use runner.run() with fileset instead of workitems
            use_fileset = True
        else:
            # Validate workitems exist when not using skimmed input
            if workitems is None:
                raise ValueError(
                    "No workitems provided and use_skimmed_input=False. "
                    "Either provide workitems or set use_skimmed_input=True."
                )
            use_fileset = False

        # Filter by process if configured
        if hasattr(config.general, 'processes') and config.general.processes:
            if use_fileset:
                fileset = filter_by_process(fileset, config.general.processes, metadata_lookup)
                if not fileset:
                    logger.warning("No datasets remain after process filtering")
                    return {"histograms": {}, "processed_events": 0, "skimmed_events": 0}
            else:
                workitems = filter_by_process(workitems, config.general.processes)
                if not workitems:
                    logger.warning("No workitems remain after process filtering")
                    return {"histograms": {}, "processed_events": 0, "skimmed_events": 0}

        # Initialize UnifiedProcessor
        unified_processor = UnifiedProcessor(
            config=config,
            output_manager=output_manager,
            metadata_lookup=metadata_lookup,
        )

        # Determine chunksize
        if chunksize is None:
            if hasattr(config, 'preprocess') and hasattr(config.preprocess, 'skimming'):
                chunksize = config.preprocess.skimming.chunk_size
            else:
                chunksize = 100_000

        # Create coffea Runner
        runner = Runner(
            executor=executor,
            schema=schema,
            chunksize=chunksize,
            savemetrics=True,
            skipbadfiles=(OSError, LZMAError, UprootMissTreeError, Exception),
        )

<<<<<<< HEAD
        # Run processor over workitems
        logger.info(f"Processing {len(workitems)} work items with chunksize={chunksize}")
        output, report = runner(
            workitems,
            processor_instance=unified_processor,
        )
=======
        # Run processor over fileset or workitems
        if use_fileset:
            logger.info(f"Processing fileset with {len(fileset)} datasets, chunksize={chunksize}")
            # Convert our fileset format to coffea format
            coffea_fileset = {}
            for dataset_name, dataset_info in fileset.items():
                files = dataset_info["files"]
                treename = dataset_info["metadata"].get("treename", "Events")
                coffea_fileset[dataset_name] = {treename: files}

            output = runner.run(
                coffea_fileset,
                treename="Events",  # Will be overridden by fileset structure
                processor_instance=unified_processor,
            )
        else:
            logger.info(f"Processing {len(workitems)} work items with chunksize={chunksize}")
            output = runner.run(
                workitems,
                processor_instance=unified_processor,
            )
>>>>>>> 8f81f19c

        logger.info(
            f"Processor complete: {output.get('processed_events', 0):,} events processed, "
            f"{output.get('skimmed_events', 0):,} events after skim"
        )

        return output, report

    else:
        # Skip processor and load saved histograms
        logger.info("Skipping processor (run_processor=False)")
        logger.info("Loading previously saved histograms from disk...")

        histograms_pkl = output_manager.histograms_dir / "processor_histograms.pkl"

        if not histograms_pkl.exists():
            raise FileNotFoundError(
                f"No saved histograms found at {histograms_pkl}. "
                f"Run with config.general.run_processor=True first to generate histograms."
            )

        histograms = load_histograms_from_pickle(histograms_pkl)
        logger.info(f"Loaded histograms from {histograms_pkl}")

        # Return in same format as processor output
        return {"histograms": histograms}, {}<|MERGE_RESOLUTION|>--- conflicted
+++ resolved
@@ -174,14 +174,6 @@
             skipbadfiles=(OSError, LZMAError, UprootMissTreeError, Exception),
         )
 
-<<<<<<< HEAD
-        # Run processor over workitems
-        logger.info(f"Processing {len(workitems)} work items with chunksize={chunksize}")
-        output, report = runner(
-            workitems,
-            processor_instance=unified_processor,
-        )
-=======
         # Run processor over fileset or workitems
         if use_fileset:
             logger.info(f"Processing fileset with {len(fileset)} datasets, chunksize={chunksize}")
@@ -203,7 +195,6 @@
                 workitems,
                 processor_instance=unified_processor,
             )
->>>>>>> 8f81f19c
 
         logger.info(
             f"Processor complete: {output.get('processed_events', 0):,} events processed, "
